from __future__ import absolute_import
from .unigram_dictionary import UnigramDictionary
from collections import Counter, defaultdict
from .token_map import TokenMap, SeqTokenMap, SILENT, ERROR, UNK, get_rc, basedict
import time
from unittest import main, TestCase
from theano import tensor as T, function, shared
import numpy as np
from .w2v import Word2VecEmbedder, word2vec
from .noise_contrast import get_noise_contrastive_loss, noise_contrast
from .dataset_reader import TokenChooser, DatasetReader, DataSetReaderIllegalStateException
from .theano_minibatcher import (
    TheanoMinibatcher, NoiseContrastiveTheanoMinibatcher
)
from .counter_sampler import CounterSampler, UnigramCounterSampler
from .embedding_utils import SequenceParser
from collections import OrderedDict

from lasagne.init import Normal
from lasagne.updates import nesterov_momentum
import re
import os
import shutil
from copy import deepcopy
import six
from six.moves import range
from six.moves import zip


def sigma(a):
    return 1/(1+np.exp(-a))
usigma = np.vectorize(sigma)


class TestUnigramDictionary(TestCase):
    '''
    Tests that UnigramDictionary properly represents the corpus
    statistics, and that the pruning function works as expected.
    '''

    TOKENS = ['apple', 'pear', 'banana', 'orange']

    # Make a toy corpus with specific token frequencies.
    FREQUENCIES = {
        'apple':4, 'banana':8, 'orange':6,
        'pineapple':3, 'grapefruit':9
    }
    CORPUS = list(Counter(FREQUENCIES).elements())
    
    DNA_TOKENS = ['ACGACGAT','TCGATCGA','TCGAACGT','ACGTTCGA']
    DNA_FREQUENCIES = {'ACGACGAT': 4, 'TCGATCGA': 5, 'TCGAACGT': 4, 'ACGTTCGA': 9}
    DNA_CORPUS = list(Counter(DNA_FREQUENCIES).elements())


    def test_add(self):
        unigram_dictionary1 = UnigramDictionary()
        unigram_dictionary1.update_counts(six.iteritems(self.FREQUENCIES))

        frequencies2 = {'apple':5, 'grapes':3, 'grapefruit':-1}
        unigram_dictionary2 = UnigramDictionary()
        unigram_dictionary2.update_counts(six.iteritems(frequencies2))

        totals = Counter(self.FREQUENCIES) + Counter(frequencies2)
        unigram_dictionary1.add_dictionary(unigram_dictionary2)
        for token in totals:
            self.assertEqual(
                totals[token], 
                unigram_dictionary1.get_token_frequency(token)
            )


    
    def test_rc_token_retrieval(self):
        ''' Test that the counts for a token and its reverse complement
        are different '''
        unigram_dictionary = UnigramDictionary(seqmap=True)
        unigram_dictionary.update_counts(six.iteritems(self.DNA_FREQUENCIES))
        
        token_count= unigram_dictionary.get_frequency('TCGAACGT')
        rc_token_count = unigram_dictionary.get_frequency('ACGTTCGA')
        self.assertTrue(token_count != rc_token_count)
        
    def test_token_rc_code(self):
        ''' Test that a token and its RC gets assigned to the same code '''
        unigram_dictionary = UnigramDictionary(seqmap=True)
        unigram_dictionary.update_counts(six.iteritems(self.DNA_FREQUENCIES))
        
        token_id = unigram_dictionary.get_id('TCGAACGT')
        rc_id = unigram_dictionary.get_id('ACGTTCGA')
        
        self.assertTrue(token_id == rc_id)

    def test_remove_compact(self):
        unigram_dictionary = UnigramDictionary()
        unigram_dictionary.update(self.CORPUS)
        unigram_dictionary.remove('banana')
        unigram_dictionary.remove('pineapple')
        unigram_dictionary.compact()
        
        adjusted_frequencies = deepcopy(self.FREQUENCIES)
        adjusted_frequencies['banana'] = 0
        adjusted_frequencies['pineapple'] = 0
        total = sum(adjusted_frequencies.values())
        reduced_tokens = [
            key for key, val in six.iteritems(self.FREQUENCIES)
            if val > 0
        ]

        for token in reduced_tokens:
            expected_probability = (
                adjusted_frequencies[token] / float(total))
            self.assertEqual(
                unigram_dictionary.get_probability(token), 
                expected_probability
            )

        # Attempting to remove tokens that don't exist is an error
        with self.assertRaises(ValueError):
            unigram_dictionary.remove('fake')

        # Attempting to remove the 'UNK' special token is an error
        with self.assertRaises(ValueError):
            unigram_dictionary.remove('UNK')


    def test_sampling(self):
        '''
        Test basic function of assigning counts, and then sampling from
        The distribution implied by those counts.
        '''
        unigram_dictionary = UnigramDictionary()
        unigram_dictionary.update(self.CORPUS)

        # Test asking for a single sample (where no shape tuple supplied)
        single_sample = unigram_dictionary.sample()
        self.assertTrue(type(single_sample) is np.int64)

        # Test asking for an array of samples (by passing a shape tuple)
        shape = (2,3,5)
        array_sample = unigram_dictionary.sample(shape)
        self.assertTrue(type(array_sample) is np.ndarray)
        self.assertTrue(array_sample.shape == shape)

    ### TODO: fix to use token based expected frac from unigram dict
    ### the test is supposed to show the unigram_dict will sample tokens
    ### roughly in proportion with the un-normalized frequency counts
    ### Somehow position in counter sampler list of values is being conflated
    ### with token_id.
    
    ### In the example commented out, the token being sampled is 'banana', but 
    ### the relative frequency of the first token in the Counter (idx == 1)
    ### is that for 'pineapple'.  Need to get the comparison right.
       
    #unigram_dictionary.token_map.map
    #{'UNK': 0, 'banana': 2, 'pineapple': 1, 'grapefruit': 4, 'apple': 3, 'orange': 5}
    #self.FREQUENCIES[token]
    #8
    #idx
    #1
    #token
    #'banana'
    #unigram_dictionary.counter_sampler.counts
    #OrderedDict([('pineapple', 3), ('banana', 8), ('apple', 4), ('grapefruit', 9), ('orange', 6)])
    #self.CORPUS
    #['pineapple', 'pineapple', 'pineapple', 'banana', 'banana', 'banana', 'banana', 'banana', 'banana', 'banana', 'banana', 'apple', 'apple', 'apple', 'apple', 'grapefruit', 'grapefruit', 'grapefruit', 'grapefruit', 'grapefruit', 'grapefruit', 'grapefruit', 'grapefruit', 'grapefruit', 'orange', 'orange', 'orange', 'orange', 'orange', 'orange']
    #self.FREQUENCIES
    #{'pineapple': 3, 'banana': 8, 'grapefruit': 9, 'apple': 4, 'orange': 6}
    #found_frac
    #0.10138
    #expected_frac
    #0.26666666666666666    
    # self.FREQUENCIES['pineapple'] / 30
    # 0.1     
    
    def test_counter_sampler_statistics(self):
        '''
        This tests that the UnigramDictionary really does produce results
        whose statistics match those requested by the counts vector
        '''
        # Seed numpy's random function to make the test reproducible
        np.random.seed(1)

        # Make a sampler with probabilities proportional to counts
        unigram_dictionary = UnigramDictionary()
        unigram_dictionary.update(self.CORPUS)

        # Draw one hundred thousand samples, then total up the fraction of
        # each outcome obseved
        my_sample = unigram_dictionary.sample((100000,))
        ### subtract 1 from sample IDs, to account for UNK 
        ### token space in Token Map (but not Counter Sampler)
        my_sample = my_sample - 1  
        counter = Counter(my_sample)

        # Make a list of the expected fractions by which each outcome
        # should be observed, in the limit of infinite sample
        total_in_expected = float(len(self.CORPUS))

        tolerance = 0.004  
        
        
        for idx, found_freq in six.iteritems(counter):
            found_frac = found_freq / 100000.0
            token = unigram_dictionary.get_token(idx)
            expected_frac = self.FREQUENCIES[token] / total_in_expected
            self.assertTrue(abs(found_frac - expected_frac) < tolerance)


    def test_unigram_dictionary_token_map(self):

        unigram_dictionary = UnigramDictionary(on_unk=SILENT)

        for idx, fruit in enumerate(self.TOKENS):
            # Ensure that ids are assigned in an auto-incrementing way
            # starting from 1 (0 is reserved for the UNK token)
            self.assertEqual(unigram_dictionary.add(fruit), idx+1)

        for idx, fruit in enumerate(self.TOKENS):
            # Ensure that idxs are stable and retrievable with
            # UnigramDictionary.get_id()
            self.assertEqual(unigram_dictionary.get_id(fruit), idx+1)

            # Ensure that we can look up the token using the id
            # Do not increment by 1, since this deprecated method uses
            # the counter sampler rather than token map
            self.assertEqual(unigram_dictionary.get_token(idx), fruit)

        # Ensure the unigram_dictionary knows its own length
        self.assertEqual(len(unigram_dictionary), len(self.TOKENS)+1)

        # Asking for ids of non-existent tokens returns the UNK token_id
        self.assertEqual(unigram_dictionary.get_id('no-exist'), 0)

        # Asking for the 'UNK' token returns 0 
        self.assertEqual(unigram_dictionary.get_id('UNK'), 0)

        # Asking for token at non-existent idx raises IndexError
        with self.assertRaises(IndexError):
            unigram_dictionary.get_token(99)


    def test_raise_error_on_unk(self):
        '''
        If the unigram_dictionary is constructed passing
            on_unk=UnigramDictionary.ERROR
        then calling get_id() or get_ids() will throw a KeyError if one
        of the supplied tokens isn't in the unigram_dictionary.
        (Normally it would return 0, which is a token id reserved for
        'UNK' -- any unknown token).
        '''

        unigram_dictionary = UnigramDictionary(on_unk=ERROR)
        unigram_dictionary.update(self.TOKENS)

        with self.assertRaises(KeyError):
            unigram_dictionary.get_id('no-exist')

        with self.assertRaises(KeyError):
            unigram_dictionary.get_ids(['apple', 'no-exist'])



    def test_plural_functions(self):

        unigram_dictionary = UnigramDictionary(on_unk=SILENT)

        # In these assertions, we offset the expected list of ids by 1
        # because the 0th id in unigram_dictionary is reserved for the UNK
        # token

        # Ensure that update works
        ids = unigram_dictionary.update(self.TOKENS)
        self.assertEqual(ids, list(range(1, len(self.TOKENS)+1)))

        # Ensure that get_ids works
        self.assertEqual(
            unigram_dictionary.get_ids(self.TOKENS),
            list(range(1, len(self.TOKENS)+1))
        )

        # Ensure that get_tokens works
        self.assertEqual(
            unigram_dictionary.get_tokens(list(range(0, len(self.TOKENS)))),
            self.TOKENS
        )

        # Asking for ids of non-existent tokens raises KeyError
        self.assertEqual(
            unigram_dictionary.get_ids(['apple', 'no-exist']),
            [self.TOKENS.index('apple')+1, 0]
        )


        # Asking for token at non-existent idx raises IndexError
        with self.assertRaises(IndexError):
            unigram_dictionary.get_tokens([1,99])


    def test_save_load(self):

        unigram_dictionary = UnigramDictionary(on_unk=SILENT)
        unigram_dictionary.update(self.CORPUS)
        unigram_dictionary.save('../../data/test-data/test-unigram-dictionary')

        unigram_dictionary_copy = UnigramDictionary(on_unk=SILENT)
        unigram_dictionary_copy.load('../../data/test-data/test-unigram-dictionary')

        # Test that the mapping from tokens to ids is unchanged
        for token in self.FREQUENCIES:
            self.assertEqual(
                unigram_dictionary.get_id(token),
                unigram_dictionary_copy.get_id(token)
            )

        # Test that the vocabulary size is as expected
        self.assertEqual(
            len(unigram_dictionary_copy),
            len(self.FREQUENCIES)+1
        )

        # Test that the counts for each token are correct
        for token, count in list(self.FREQUENCIES.items()):
            self.assertEqual(
                unigram_dictionary_copy.get_frequency(token),
                count
            )

        # Test that the number of tokens is as expected
        self.assertEqual(
            unigram_dictionary_copy.get_num_tokens(),
            sum(self.FREQUENCIES.values())
        )


    def test_pruning(self):


        # Make a unigram dictionary, and populate it with the corpus
        unigram_dictionary = UnigramDictionary()
        unigram_dictionary.update(self.CORPUS)

        # Ensure that the dictionary has correctly encoded the desired
        # information about the corpus.
        
        
        for token in unigram_dictionary.token_map.tokens:
            freq = unigram_dictionary.get_token_frequency(token)
            if token == 'UNK':
                self.assertEqual(freq, 0)
            else:
                self.assertEqual(freq, self.FREQUENCIES[token])

        # Check that the dictionary knows the correct number of words.
        # Recall that this is one more than the number of unique words
        # in the corpus, because of the reserved 'UNK' word.
        num_tokens = len(self.FREQUENCIES)+1
        self.assertEqual(len(unigram_dictionary), num_tokens)

        # Prune the dictionary!
        unigram_dictionary.prune(min_frequency=6)

        # Check that two elements were dropped from the dictionary
        # ('apple' and 'pineapple').
        num_tokens -= 2
        self.assertEqual(len(unigram_dictionary), num_tokens)

        # Check that the frequences are as expected.  Counts for
        # apple and pineapple should have been attributed to UNK
        unk_freq = (
            self.FREQUENCIES['apple'] + self.FREQUENCIES['pineapple']
        )
        for token in unigram_dictionary.token_map.tokens:

            # We should not see apple or pineapple
            self.assertTrue(token not in ('apple', 'pineapple'))

            token_id = unigram_dictionary.get_id(token)
            freq = unigram_dictionary.get_token_frequency(token)
            if token == 'UNK':
                self.assertEqual(freq, unk_freq)
            else:
                self.assertEqual(freq, self.FREQUENCIES[token])


class TestTokenChooser(TestCase):
    '''
    Given a list of tokens (usually representing a sentence), and a
    particular query token, the job of the TokenChooser is to sample
    from the nearby tokens, within a window of +/- K tokens.
    It does not yield the sampled token itself, but rather, its index.
    A complicating issue is the fact that the query token might be
    near the beginning or end of the token list (sentence), which needs
    to be accounted for so that the sampled index doesn't produce an
    IndexError
    '''

    def test_mid_sentence(self):
        '''
        Test token chooser's performance given that the query token
        is far from the edges of the context
        '''

        # Seed randomness for reproducibility
        np.random.seed(1)

        # Set up some testing data.  We'll sample from this sentence
        # using the word "sufficiently" as the query word
        sentence = (
            'this is a test sentence that is sufficiently long to '
            'enable testing various edge cases'
        ).split()
        query_idx = sentence.index('sufficiently')
        context_length = len(sentence)

        # Sample from +/- 5 words
        K = 5
        # Weight the probabilities like this (higher probability of
        # sampling near the query word itself).
        counts = [1,2,3,4,5,5,4,3,2,1]

        # Make the chooser
        chooser = TokenChooser(K, counts)

        # Sample many times so we can test the sample's statistics
        num_samples = 100000
        found_counts = Counter([
            chooser.choose_token(query_idx, context_length)
            for s in range(num_samples)
        ])

        # Convert counts into frequencies
        found_frequencies = dict([
            (idx, c / float(num_samples))
            for idx, c in list(found_counts.items())
        ])

        # Assemble the expected frequencies.  First, the acceptable
        # outcomes are tokens that are within +/- 5.  So the acceptable
        # relative indices are:
        expected_relative_idxs = list(range(-5, 0)) + list(range(1, 6))

        # And so the expected absolute indices are:
        expected_idxs = [
            rel + query_idx
            for rel in expected_relative_idxs
        ]

        # Calculate the expected frequency that each index should appear
        # in the sample
        total = float(sum(counts))
        expected_frequencies = dict(
            [(idx, c / total) for idx, c in zip(expected_idxs, counts)]
        )

        # First, make sure that the sample indices are the ones expected
        self.assertEqual(
            set(found_frequencies.keys()),
            set(expected_frequencies.keys())
        )

        # Then check that the indices in the sample arise with
        # approximately the frequencies expected
        tolerance = 0.002
        for idx in expected_frequencies:
            diff = abs(expected_frequencies[idx] - found_frequencies[idx])
            self.assertTrue(diff < tolerance)


    def test_near_beginning(self):
        '''
        Test token chooser's performance given that the query token
        is close to the beginning of the context
        '''

        # Seed randomness for reproducibility
        np.random.seed(1)

        # Set up some testing data.  We'll sample from this sentence
        # using the word "a" as the query word
        sentence = (
            'this is a test sentence that is sufficiently long to '
            'enable testing various edge cases'
        ).split()
        query_idx = sentence.index('a')
        context_length = len(sentence)

        # Sample from +/- 5 words
        K = 5
        # Weight the probabilities like this (higher probability of
        # sampling near the query word itself).
        counts = [1,2,3,4,5,5,4,3,2,1]

        # Make the chooser
        chooser = TokenChooser(K, counts)

        # Sample many times so we can test the sample's statistics
        num_samples = 100000
        found_counts = Counter([
            chooser.choose_token(query_idx, context_length)
            for s in range(num_samples)
        ])

        # Convert counts into frequencies
        found_frequencies = dict([
            (idx, c / float(num_samples))
            for idx, c in list(found_counts.items())
        ])

        # Assemble the expected frequencies.  First, the acceptable
        # outcomes are tokens that are within +/- 5.  But because the
        # query token is near the start of the context, there are actually
        # only two tokens available before it
        expected_relative_idxs = [-2, -1] + list(range(1, 6))

        # And so the expected absolute indices are:
        expected_idxs = [
            rel + query_idx
            for rel in expected_relative_idxs
        ]

        # Calculate the expected frequency that each index should appear
        # in the sample
        relative_frequencies = [4,5,5,4,3,2,1]
        total = float(sum(relative_frequencies))
        expected_frequencies = dict([
            (idx, c / total)
            for idx, c in zip(expected_idxs, relative_frequencies)
        ])

        # First, make sure that the sample indices are the ones expected
        self.assertEqual(
            set(found_frequencies.keys()),
            set(expected_frequencies.keys())
        )

        # Then check that the indices in the sample arise with
        # approximately the frequencies expected
        tolerance = 0.003
        for idx in expected_frequencies:
            diff = abs(expected_frequencies[idx] - found_frequencies[idx])
            self.assertTrue(diff < tolerance)


    def test_near_end(self):
        '''
        Test token chooser's performance given that the query token
        is close to the end of the context
        '''

        # Seed randomness for reproducibility
        np.random.seed(1)

        # Set up some testing data.  We'll sample from this sentence
        # using the word "cases" as the query word
        sentence = (
            'this is a test sentence that is sufficiently long to '
            'enable testing various edge cases'
        ).split()
        query_idx = sentence.index('cases')
        context_length = len(sentence)

        # Sample from +/- 5 words
        K = 5
        # Weight the probabilities like this (higher probability of
        # sampling near the query word itself).
        counts = [1,2,3,4,5,5,4,3,2,1]

        # Make the chooser
        chooser = TokenChooser(K, counts)

        # Sample many times so we can test the sample's statistics
        num_samples = 100000
        found_counts = Counter([
            chooser.choose_token(query_idx, context_length)
            for s in range(num_samples)
        ])

        # Convert counts into frequencies
        found_frequencies = dict([
            (idx, c / float(num_samples))
            for idx, c in list(found_counts.items())
        ])

        # Assemble the expected frequencies.  First, the acceptable
        # outcomes are tokens that are within +/- 5.  But because the
        # query token is near the start of the context, there are actually
        # only two tokens available before it
        expected_relative_idxs = list(range(-5, 0))

        # And so the expected absolute indices are:
        expected_idxs = [
            rel + query_idx
            for rel in expected_relative_idxs
        ]

        # Calculate the expected frequency that each index should appear
        # in the sample
        relative_frequencies = [1,2,3,4,5]
        total = float(sum(relative_frequencies))
        expected_frequencies = dict([
            (idx, c / total)
            for idx, c in zip(expected_idxs, relative_frequencies)
        ])

        # First, make sure that the sample indices are the ones expected
        self.assertEqual(
            set(found_frequencies.keys()),
            set(expected_frequencies.keys())
        )

        # Then check that the indices in the sample arise with
        # approximately the frequencies expected
        tolerance = 0.003
        for idx in expected_frequencies:
            diff = abs(expected_frequencies[idx] - found_frequencies[idx])
            self.assertTrue(diff < tolerance)


    def test_short_context(self):
        '''
        Test token chooser's performance given that context is short
        '''

        # Seed randomness for reproducibility
        np.random.seed(1)

        # Set up some testing data.  We'll sample from this sentence
        # using the word "This" as the query word
        sentence = 'This is short'.split()
        query_idx = sentence.index('This')
        context_length = len(sentence)

        # Sample from +/- 5 words
        K = 5
        # Weight the probabilities like this (higher probability of
        # sampling near the query word itself).
        counts = [1,2,3,4,5,5,4,3,2,1]

        # Make the chooser
        chooser = TokenChooser(K, counts)

        # Sample many times so we can test the sample's statistics
        num_samples = 100000
        found_counts = Counter([
            chooser.choose_token(query_idx, context_length)
            for s in range(num_samples)
        ])

        # Convert counts into frequencies
        found_frequencies = dict([
            (idx, c / float(num_samples))
            for idx, c in list(found_counts.items())
        ])

        # Assemble the expected frequencies.  First, the acceptable
        # outcomes are tokens that are within +/- 5.  But because the
        # query token is near the start of the context, there are actually
        # only two tokens available before it
        expected_relative_idxs = [1,2]

        # And so the expected absolute indices are:
        expected_idxs = [
            rel + query_idx
            for rel in expected_relative_idxs
        ]

        # Calculate the expected frequency that each index should appear
        # in the sample
        relative_frequencies = [5,4]
        total = float(sum(relative_frequencies))
        expected_frequencies = dict([
            (idx, c / total)
            for idx, c in zip(expected_idxs, relative_frequencies)
        ])

        # First, make sure that the sample indices are the ones expected
        self.assertEqual(
            set(found_frequencies.keys()),
            set(expected_frequencies.keys())
        )

        # Then check that the indices in the sample arise with
        # approximately the frequencies expected
        tolerance = 0.003
        for idx in expected_frequencies:
            diff = abs(expected_frequencies[idx] - found_frequencies[idx])
            self.assertTrue(diff < tolerance)



class TestUnigramCounterSampler(TestCase):

    def test_sampling(self):
        '''
        Test basic function of assigning counts, and then sampling from
        The distribution implied by those counts.
        '''
        
        tokens = ['AATAC','TTTTT','CCCCC','GGGAG','ATCGN']
        counts = list(range(1,6))
        counter_sampler = UnigramCounterSampler()
        [counter_sampler.add_count(token,count) for token,count in zip(tokens,counts)]

        # Test asking for a single sample (where no shape tuple supplied)
        single_sample = counter_sampler.sample()
        self.assertTrue(type(single_sample) is np.int64)

        # Test asking for an array of samples (by passing a shape tuple)
        shape = (2,3,5)
        array_sample = counter_sampler.sample(shape)
        self.assertTrue(type(array_sample) is np.ndarray)
        self.assertTrue(array_sample.shape == shape)


    def test_add_function(self):
        '''
        Make sure that the add function is working correctly.
        CounterSampler stores counts as list, wherein the value at
        position i of the list encodes the number of counts seen for
        outcome i.

        Counts are added by passing the outcome's index into
        CounterSampler.add()
        which leads to position i of the counts list to be incremented.
        If position i doesn't exist, it is created.  If the counts list
        had only j elements before, and a count is added for position
        i, with i much greater than j, then many elements are created
        between i and j, and are provisionally initialized with zero
        counts.

        Ensure that is done properly
        '''

        counter_sampler = UnigramCounterSampler()
        self.assertEqual(counter_sampler.counts, OrderedDict())

        tokens = ['TTTTT']
        counter_sampler.add(tokens[0])
        expected_counts = [1]
        self.assertEqual(list(counter_sampler.counts.values()), expected_counts)

        # Now ensure the underlying sampler can tolerate a counts list
        # containing zeros, and that the sampling statistics is as
        # expected.  We expect that the only outcome that should turn up
        # is outcome 6, since it has all the probability mass.  Check that.
        counter = Counter(counter_sampler.sample((100000,))) # should be
                                                             # all 6's
        total = float(sum(counter.values()))
        found_normalized = [
            counter[i] / total for i in range(len(counter))
        ]

        # Make an list of the expected fractions by which each outcome
        # should be observed, in the limit of infinite sample
        expected_normalized = expected_counts

        # Check if each outcome was observed with a fraction that is within
        # 0.005 of the expected fraction
        self.assertEqual(found_normalized, expected_normalized)

    def test_add_count(self):
        '''
        Add two tokens 100 times each, see if we get approximately
        equal sampled frequencies.
        '''
        counter_sampler = UnigramCounterSampler()
        self.assertEqual(counter_sampler.counts, OrderedDict())
        
        tokens = ['TTTTT','CCCCC']
        counter_sampler.add_count(tokens[0], 10)
        counter_sampler.add_count(tokens[1], 10)
        counter = Counter(counter_sampler.sample((10000000,)))
        
        total = float(sum(counter.values()))
        found_normalized = [
            counter[i] / total for i in range(len(counter))
        ]
        
        expected_normalized = [0.5,0.5]
        for f,e in zip(found_normalized, expected_normalized):
            self.assertAlmostEqual(f, e, places=3)
               
        
        
    def test_counter_sampler_statistics(self):
        '''
        This tests that the sampler really does produce results whose
        statistics match those requested by the counts vector
        '''
        # Seed numpy's random function to make the test reproducible
        np.random.seed(1)

        # Make a sampler with probabilities proportional to counts
        counts = list(range(1,4))
        tokens = ['TTTTT','CCCCC','AGAGA']
        counter_sampler = UnigramCounterSampler()
        for outcome, count in zip(tokens,counts):
            counter_sampler.add_count(outcome,count)

        # Draw one hundred thousand samples, then total up the fraction of
        # each outcome obseved
        counter = Counter(counter_sampler.sample((100000,)))
        total = float(sum(counter.values()))
        found_normalized = [
            counter[i] / total for i in range(len(counts))
        ]

        # Make an list of the expected fractions by which each outcome
        # should be observed, in the limit of infinite sample
        total_in_expected = float(sum(counts))
        expected_normalized = [
            c / total_in_expected for c in counts
        ]

        # Check if each outcome was observed with a fraction that is within
        # 0.005 of the expected fraction
        close = [
            abs(f - e) < 0.005
            for f,e in zip(found_normalized, expected_normalized)
        ]
        self.assertTrue(all(close))


    def test_save_load(self):

        fname = '../../data/test-data/test-unigram-counter-sampler/test-unigram-counter-sampler.gz'

        # Make a sampler with probabilities proportional to counts
        counts = list(range(1,4))
        tokens = ['TTTTT','CCCCC','AGAGA']
        counter_sampler = UnigramCounterSampler()
        for outcome, count in zip(tokens,counts):
            counter_sampler.add_count(outcome,count)


        counter_sampler.save(fname)

        new_counter_sampler = UnigramCounterSampler()
        new_counter_sampler.load(fname)
        for token in tokens:
            self.assertEqual(counter_sampler.get_frequency(token), new_counter_sampler.get_frequency(token))


class TestCounterSampler(TestCase):

    def test_sampling(self):
        '''
        Test basic function of assigning counts, and then sampling from
        The distribution implied by those counts.
        '''
        counts = list(range(1,6))
        counter_sampler = CounterSampler()
        counter_sampler.update(counts)

        # Test asking for a single sample (where no shape tuple supplied)
        single_sample = counter_sampler.sample()
        self.assertTrue(type(single_sample) is np.int64)

        # Test asking for an array of samples (by passing a shape tuple)
        shape = (2,3,5)
        array_sample = counter_sampler.sample(shape)
        self.assertTrue(type(array_sample) is np.ndarray)
        self.assertTrue(array_sample.shape == shape)


    def test_add_function(self):
        '''
        Make sure that the add function is working correctly.
        CounterSampler stores counts as list, wherein the value at
        position i of the list encodes the number of counts seen for
        outcome i.

        Counts are added by passing the outcome's index into
        CounterSampler.add()
        which leads to position i of the counts list to be incremented.
        If position i doesn't exist, it is created.  If the counts list
        had only j elements before, and a count is added for position
        i, with i much greater than j, then many elements are created
        between i and j, and are provisionally initialized with zero
        counts.

        Ensure that is done properly
        '''

        counter_sampler = CounterSampler()
        self.assertEqual(counter_sampler.counts, [])

        outcome_to_add = 6
        counter_sampler.add(outcome_to_add)
        expected_counts = [0]*(outcome_to_add) + [1]
        self.assertEqual(counter_sampler.counts, expected_counts)

        # Now ensure the underlying sampler can tolerate a counts list
        # containing zeros, and that the sampling statistics is as
        # expected.  We expect that the only outcome that should turn up
        # is outcome 6, since it has all the probability mass.  Check that.
        counter = Counter(counter_sampler.sample((100000,))) # should be
                                                             # all 6's
        total = float(sum(counter.values()))
        found_normalized = [
            counter[i] / total for i in range(outcome_to_add+1)
        ]

        # Make an list of the expected fractions by which each outcome
        # should be observed, in the limit of infinite sample
        expected_normalized = expected_counts

        # Check if each outcome was observed with a fraction that is within
        # 0.005 of the expected fraction
        self.assertEqual(found_normalized, expected_normalized)


    def test_counter_sampler_statistics(self):
        '''
        This tests that the sampler really does produce results whose
        statistics match those requested by the counts vector
        '''
        # Seed numpy's random function to make the test reproducible
        np.random.seed(1)

        # Make a sampler with probabilities proportional to counts
        counts = list(range(1,6))
        counter_sampler = CounterSampler()
        for outcome, count in enumerate(counts):
            counter_sampler.update([outcome]*count)

        # Draw one hundred thousand samples, then total up the fraction of
        # each outcome obseved
        counter = Counter(counter_sampler.sample((100000,)))
        total = float(sum(counter.values()))
        found_normalized = [
            counter[i] / total for i in range(len(counts))
        ]

        # Make an list of the expected fractions by which each outcome
        # should be observed, in the limit of infinite sample
        total_in_expected = float(sum(counts))
        expected_normalized = [
            c / total_in_expected for c in counts
        ]

        # Check if each outcome was observed with a fraction that is within
        # 0.005 of the expected fraction
        close = [
            abs(f - e) < 0.005
            for f,e in zip(found_normalized, expected_normalized)
        ]
        self.assertTrue(all(close))


    def test_save_load(self):

        fname = '../../data/test-data/test-counter-sampler/test-counter-sampler.gz'

        # Make a sampler with probabilities proportional to counts
        counts = list(range(1,6))
        counter_sampler = CounterSampler()
        for outcome, count in enumerate(counts):
            counter_sampler.update([outcome]*count)

        counter_sampler.save(fname)

        new_counter_sampler = CounterSampler()
        new_counter_sampler.load(fname)
        self.assertEqual(new_counter_sampler.counts, counts)


class TestSeqTokenMap(TestCase):
    
    def setUp(self):

        # Define some parameters to be used in construction
        folder = '../../data/test-data/test-corpus/selex-fasta/'
        fastafile = 'ALX4_ESW_TGTGTC20NGA_pos.fasta'
        self.selex_file = folder + fastafile
        
        kwargdict = {'parser': 'fasta', 'K': 8, 'stride': 1}
        self.fasta_parser = SequenceParser(**kwargdict)
        self.fasta_seqs = self.fasta_parser.parse(self.selex_file)    
    
    def test_token_map(self):
        ''' Make sure we can add tokens, that we get the right number,
        and that first ID is still UNK. '''
        
        token_map = SeqTokenMap()
        first_tokens = self.fasta_seqs[0]
        for token in first_tokens:
            token_map.add(token)
        self.assertEqual(len(token_map) - 1, len(first_tokens))

        self.assertTrue('UNK' in token_map.get_token(0))
    
    def test_token_map_plural(self):
        ''' Repeat testing of token_map, but for all sentences in fixture data '''
        pass
    
    def test_all_token_rc(self):
        ''' 
        Repeat testing of test_rc_tokens, but for all sentences in
        fixture data.
        '''
        token_map = SeqTokenMap()
        flat_token_list = [t for l in self.fasta_seqs for t in l]
        for token in flat_token_list:
            token_map.add(token)
        
        rc_tokens = [get_rc(t) for l in self.fasta_seqs for t in l]
        for token in rc_tokens:
            token_map.add(token)
        
        # len should reflect that number of IDs is less than 
        # the number of tokens added
        self.assertTrue(len(token_map) < len(flat_token_list) + len(rc_tokens) + 1)
        
        # the tokens and their RCs should have the same ID
        for t, r in zip(flat_token_list, rc_tokens):
            self.assertEqual(token_map.get_id(t), token_map.get_id(r))
            
        # the max token ID should be (len(token_map) - 1)/ 2
        maxID = 0
        for t in flat_token_list:
            if token_map.get_id(t) > maxID:
                maxID = token_map.get_id(t)
        self.assertTrue(maxID < len(token_map))
        
        
    def test_rc_tokens(self):
        ''' Test that we add all the tokens in our list
        but that we use only (|tokens| / 2) token IDs.  '''
        
        token_map = SeqTokenMap()
        first_tokens = self.fasta_seqs[0]
        for token in first_tokens:
            token_map.add(token)
        rc_tokens = [get_rc(t) for t in first_tokens]
        for token in rc_tokens:
            token_map.add(token)
        
        # len should reflect we added two sentences worth of tokens
        # plus one for 'UNK'
        self.assertEqual(len(token_map), 2 * len(first_tokens) + 1)
        
        # the tokens and their RCs should have the same ID
        for t, r in zip(first_tokens, rc_tokens):
            self.assertEqual(token_map.get_id(t), token_map.get_id(r))
            
        # the max token ID should be (len(token_map) - 1)/ 2
        maxID = 0
        for t in first_tokens:
            if token_map.get_id(t) > maxID:
                maxID = token_map.get_id(t)
        self.assertTrue(maxID < len(token_map))
        self.assertEqual(maxID, (len(token_map) - 1) / 2)


class TestTokenMap(TestCase):

    TOKENS = ['apple', 'pear', 'banana', 'orange']

    def test_token_map(self):

        token_map = TokenMap(on_unk=SILENT)

        for idx, fruit in enumerate(self.TOKENS):
            # Ensure that ids are assigned in an auto-incrementing way
            # starting from 1 (0 is reserved for the UNK token)
            self.assertEqual(token_map.add(fruit), idx+1)

        for idx, fruit in enumerate(self.TOKENS):
            # Ensure that idxs are stable and retrievable with
            # TokenMap.get_id()
            self.assertEqual(token_map.get_id(fruit), idx+1)

            # Ensure that we can look up the token using the id
            self.assertEqual(token_map.get_token(idx+1), fruit)

        # Ensure the token_map knows its own length
        self.assertEqual(len(token_map), len(self.TOKENS)+1)

        # Asking for ids of non-existent tokens returns the UNK token_id
        self.assertEqual(token_map.get_id('no-exist'), 0)

        # Asking for the token at 0 returns 'UNK'
        self.assertEqual(token_map.get_token(0), 'UNK')

        # Asking for token at non-existent idx raises IndexError
        with self.assertRaises(IndexError):
            token_map.get_token(99)


    def test_raise_error_on_unk(self):
        '''
        If the token_map is constructed passing
            on_unk=TokenMap.ERROR
        then calling get_id() or get_ids() will throw a KeyError if one
        of the supplied tokens isn't in the token_map.  (Normally it
        would return 0, which is a token id reserved for 'UNK' -- any
        unknown token).
        '''

        token_map = TokenMap(on_unk=ERROR)
        token_map.update(self.TOKENS)

        with self.assertRaises(KeyError):
            token_map.get_id('no-exist')

        with self.assertRaises(KeyError):
            token_map.get_ids(['apple', 'no-exist'])


    def test_token_map_plural_functions(self):

        token_map = TokenMap(on_unk=SILENT)

        # In these assertions, we offset the expected list of ids by
        # 1 because the 0th id in token_map is reserved for the UNK
        # token

        # Ensure that update works
        ids = token_map.update(self.TOKENS)
        self.assertEqual(ids, list(range(1, len(self.TOKENS)+1)))

        # Ensure that get_ids works
        self.assertEqual(
            token_map.get_ids(self.TOKENS),
            list(range(1, len(self.TOKENS)+1))
        )

        # Ensure that get_tokens works
        self.assertEqual(
            token_map.get_tokens(list(range(1, len(self.TOKENS)+1))),
            self.TOKENS
        )

        # Asking for ids of non-existent tokens raises KeyError
        self.assertEqual(
            token_map.get_ids(['apple', 'no-exist']),
            [self.TOKENS.index('apple')+1, 0]
        )

        # Asking for token at 0 returns the 'UNK' token
        self.assertEqual(
            token_map.get_tokens([3,0]),
            [self.TOKENS[3-1], 'UNK']
        )

        # Asking for token at non-existent idx raises IndexError
        with self.assertRaises(IndexError):
            token_map.get_tokens([1,99])


    def test_save_load(self):
        token_map = TokenMap(on_unk=SILENT)
        token_map.update(self.TOKENS)
        token_map.save('../../data/test-data/test-token-map/test-token-map.gz')

        token_map_copy = TokenMap(on_unk=SILENT)
        token_map_copy.load(
            '../../data/test-data/test-token-map/test-token-map.gz'
        )
        self.assertEqual(
            token_map_copy.get_ids(self.TOKENS),
            list(range(1, len(self.TOKENS)+1))
        )
        self.assertEqual(len(token_map_copy), len(self.TOKENS)+1)



class TestNoiseContrast(TestCase):

    def test_noise_contrast(self):

        signal_input = T.dvector()
        noise_input = T.dmatrix()
        loss = noise_contrast(signal_input, noise_input)

        f = function([signal_input, noise_input], loss)

        test_signal = np.array([.6, .7, .8])
        test_noise = np.array([[.2, .3, .1],[.5, .6, .7]])
        test_loss = f(test_signal, test_noise)

        expected_objective = (
            np.log(test_signal).sum() + np.log(1-test_noise).sum()
        )
        expected_loss = -expected_objective / float(len(test_signal))

        self.assertAlmostEqual(test_loss, expected_loss)


class TestDataReader(TestCase):

    def setUp(self):

        # Define some parameters to be used in construction
        # Minibatcher
        self.files = [
            '../../data/test-data/test-corpus/003.tsv',
            '../../data/test-data/test-corpus/004.tsv'
        ]
        
        self.selex_files = [
            '../../data/test-data/test-corpus/selex-fasta/ALX4_ESW_TGTGTC20NGA_pos.fasta',
            '../../data/test-data/test-corpus/selex-fasta/BSX_ESY_TATGAA20NCG_pos.fasta',
            '../../data/test-data/test-corpus/selex-fasta/CDX2_ESY_TACTTG20NCG_pos.fasta',
            '../../data/test-data/test-corpus/selex-fasta/CEBPD_ESY_TAATGA20NCG_pos.fasta',
            '../../data/test-data/test-corpus/selex-fasta/E2F1_ESU_CAATT14N_pos.fasta',
            '../../data/test-data/test-corpus/selex-fasta/ELF5_ESV_TGCCGC20NCG_pos.fasta'
        
        ]
<<<<<<< HEAD
=======
        
>>>>>>> b52e6ab9
        self.batch_size = 5
        self.macrobatch_size = 5
        self.noise_ratio = 15
        self.num_example_generators = 3
        self.t = 0.03
        kwargdict = {'parser': 'fasta', 'K': 8, 'stride': 1}
        self.fasta_parser = SequenceParser(**kwargdict)
<<<<<<< HEAD
        
        self.dataset_reader_selex_no_discard = DatasetReader(
            files=self.selex_files, 
            noise_ratio=self.noise_ratio, 
            min_frequency=0,
            t=1.0,
            macrobatch_size=self.macrobatch_size,
            num_processes=3,
            verbose=False,
            parser=self.fasta_parser
        )
        
=======

>>>>>>> b52e6ab9
        self.dataset_reader_with_discard = DatasetReader(
            files=self.files,
            noise_ratio = self.noise_ratio,
            t=self.t,
            macrobatch_size=self.macrobatch_size,
            num_processes=3,
            verbose=False
        )
    
        self.dataset_reader_no_discard = DatasetReader(
            files=self.files,
            macrobatch_size=self.macrobatch_size,
            noise_ratio = self.noise_ratio,
            t=1.0,
            num_processes=6,
            verbose=False
<<<<<<< HEAD
        )    
=======
        )
        
        self.dataset_reader_selex_no_discard = DatasetReader(files=self.selex_files, 
                                                              noise_ratio=self.noise_ratio, 
                                                              min_frequency=0,
                                                              t=1.0,
                                                              macrobatch_size=self.macrobatch_size,
                                                              num_processes=3,
                                                              verbose=False,
                                                              parser=self.fasta_parser)
>>>>>>> b52e6ab9


    def test_prune(self):
        save_dir = '../../data/test-data/test-dataset-reader'
        if os.path.exists(save_dir):
            shutil.rmtree(save_dir)

        files = [
            '../../data/test-data/test-corpus/003.tsv',
            '../../data/test-data/test-corpus/004.tsv'
        ]

        # First make a dataset reader with no min frequency
        reader = DatasetReader(
            files=files,
            min_frequency=0,
            verbose=False
        )
        reader.prepare(save_dir=save_dir)

        # There should be 303 tokens in the dictionary
        self.assertEqual(reader.get_vocab_size(), 303)

        # Now make a dataset reader with a min frequency of 10
        reader = DatasetReader(
            files=files,
            min_frequency=10,
            verbose=False
        )
        reader.prepare()

        # There should be only 7 tokens in dictionary (others got pruned)
        self.assertEqual(reader.get_vocab_size(), 7)

        # Now try making a dataset reader and loading from file,
        # again enforcing the in frequency
        reader = DatasetReader(
            files=files,
            min_frequency=10,
            load_dictionary_dir=save_dir,
            verbose=False
        )
        self.assertEqual(reader.get_vocab_size(), 7)

        # Now try making a dataset reader and loading the dictionary
        # manually
        reader = DatasetReader(
            files=files,
            min_frequency=10,
            verbose=False
        )
        reader.load_dictionary(save_dir)
        self.assertEqual(reader.get_vocab_size(), 7)

        # Now try passing the dictionary into the DatasetReader
        dictionary = UnigramDictionary()
        dictionary.load(os.path.join(save_dir, 'dictionary'))
        reader = DatasetReader(
            files=files,
            min_frequency=10,
            unigram_dictionary=dictionary,
            verbose=False
        )
        self.assertEqual(reader.get_vocab_size(), 7)


    def test_illegal_state_exception(self):
        '''
        Calling generate_dataset_parallel() on a DatasetReader before 
        calling prepare() should raise DataSetReaderIllegalStateException.
        '''

        reader = self.dataset_reader_with_discard
        with self.assertRaises(DataSetReaderIllegalStateException):
            iterator = reader.generate_dataset_parallel()
            next(iterator)

        with self.assertRaises(DataSetReaderIllegalStateException):
            iterator = reader.generate_dataset_serial()
            next(iterator)


    def test_token_discarding(self):
        '''
        Make sure that token discarding is occurring as expected.  We build
        the test case around the token "the", because its the most common 
        token, and so is most reliably discarded.  We compare the number of
        signal examples whose query word is "the" to the number of 
        occurrences of "the" in the test corpus, and check that this 
        fraction is close to that expected based on the prescribed 
        probability of discarding.
        '''
        # Ensure reproducibility in this stochastic test
        np.random.seed(1)
        reader = self.dataset_reader_with_discard
        reader.prepare()

        # Count the number of times "the" appears
        num_the_tokens = 0
        the_pattern = re.compile(r'\bthe\b')
        for filename in self.files:
            text = open(filename).read()
            the_matches = the_pattern.findall(text)
            num_the_tokens += len(the_matches)

        # Repeatedly generate the dataset, with discarding, and keep track 
        # of how many times "the" is included as a query word
        num_replicates = 5
        signal_query_frequencies = []
        for i in range(num_replicates):
            signal_query_freq, noise_query_freq = (
                self.get_the_query_frequency())
            signal_query_frequencies.append(signal_query_freq)
            # The ratio of noise and signal examples should not be affected
            # by discarding.
            self.assertEqual(
                signal_query_freq*self.noise_ratio, noise_query_freq)

        # Take the average frequency with which "the" arose accross 
        # replicates.
        signal_query_frequency = np.mean(signal_query_frequencies)

        # We expect "the" to arise in signal queries less often than it 
        # actually arises in the text, based on the probability of 
        # discarding
        tolerance = 0.05
        the_frequency = reader.unigram_dictionary.get_probability('the')
        expected_keep_ratio = np.sqrt(self.t/the_frequency)
        actual_keep_ratio = signal_query_frequency / float(num_the_tokens)
        self.assertTrue(
            abs(actual_keep_ratio - expected_keep_ratio) < tolerance
        )


    def get_the_query_frequency(self):
        # Generate the dataset, and see how many times "the" appears as a 
        # query word.
        reader = self.dataset_reader_with_discard
        dataset = reader.generate_dataset_parallel()
        seen_noise_queries = Counter()
        num_the_signals = 0
        num_the_noises = 0
        the_token = reader.unigram_dictionary.get_id('the')
        dataset_iterator = self.iterate_dataset(dataset)
        for signal_examples, noise_examples in dataset_iterator:

            # Count number of times "the" occurs as query in 
            # signal_examples
            signal_queries = signal_examples[:,0]
            num_the_signals += sum([
                t == the_token for t in signal_queries
            ])

            # Count number of times "the" occurs as query in noise_examples
            noise_queries = noise_examples[:,0]
            num_the_noises += sum([t == the_token for t in noise_queries])

        return num_the_signals, num_the_noises


    def test_dataset_composition(self):
        '''
        Make sure that the minibatches are the correct size, that
        signal query- and contexts-words are always within 5 tokens of
        one another and come from the same sentence.
        '''
        # Ensure reproducibility in this stochastic test
        np.random.seed(1)

        reader = self.dataset_reader_no_discard
        reader.prepare()

        # Iterate through the corpus, noting what tokens arise within
        # one another's contexts.  Build a lookup table, indicating the set
        # of "legal pairs" -- tokens that arose in one another's context.
        legal_pairs = defaultdict(set)
        # We'll also keep track of the query words in the signal examples
        # To make sure that noise examples are also made for them
        expected_noise_queries = Counter()
        d = reader.unigram_dictionary
        for filename in self.files:
            for tokens in reader.parse(filename):
                token_ids = d.get_ids(tokens)
                for i, token_id in enumerate(token_ids):
                    low = max(0, i-5)
                    legal_context = token_ids[low:i] + token_ids[i+1:i+6]
                    legal_pairs[token_id].update(legal_context)
                    # Every time a token appears we expect noise_ratio 
                    # noise examples for it
                    expected_noise_queries[token_id] += self.noise_ratio

        # finally, and the pair (UNK, UNK), which is used to pad data
        legal_pairs[UNK] = set([UNK])

        reader.prepare()
        dataset = reader.generate_dataset_parallel()
        seen_noise_queries = Counter()
        dataset_iterator = self.iterate_dataset(dataset)
        for signal_examples, noise_examples in dataset_iterator:

            # Keep track of how many times each token appears as the query 
            # in a noise example
            noise_queries = noise_examples[:,0]
            seen_noise_queries.update(noise_queries)

            # Ensure that all of the signal examples are actually valid
            # samples from the corpus
            for query, context in signal_examples:
                self.assertTrue(context in legal_pairs[query])

        # Ensure that we got the expected number of appearances of tokens 
        # in noise examples.  But since we don't care about the number of 
        # times that UNK appears (since it is used for padding), we remove 
        # it from observed counts first
        del seen_noise_queries[UNK]
        keys = set(
            list(seen_noise_queries.keys()) + list(expected_noise_queries.keys()))
        for key in keys:
            self.assertEqual(
                seen_noise_queries[key], expected_noise_queries[key])


    def iterate_dataset(self, dataset):
        '''
        Given a dataset, separate out successive signal and noise examples,
        and iterate through them
        '''

        batch_size = self.batch_size
        noise_batch_size = self.batch_size * self.noise_ratio

        for signal_macrobatch, noise_macrobatch in dataset:
            num_batches = len(signal_macrobatch) // self.batch_size
            for pointer in range(num_batches):

                signal_start = pointer * batch_size
                signal_examples = signal_macrobatch[
                    signal_start : signal_start + batch_size
                ]
                noise_start = pointer * noise_batch_size
                noise_examples = noise_macrobatch[
                    noise_start : noise_start + noise_batch_size
                ]

                yield signal_examples, noise_examples


    def test_prepare(self):
        '''
        Check that DatasetReader.prepare() properly makes a
        UnigramDictionary that reflects the corpus.
        '''
        reader = self.dataset_reader_with_discard
        reader.prepare()
        d = reader.unigram_dictionary

        # Make sure that all of the expected tokens are found in the
        # unigram_dictionary, and that their frequency in the is correct.
        tokens = []
        for filename in self.files:
            for add_tokens in reader.parse(filename):
                tokens.extend(add_tokens)

        counts = Counter(tokens)
        for token in tokens:
            count = d.get_frequency(token)
            self.assertEqual(count, counts[token])


    def test_prepare_FASTAs(self):
        ''' 
        Check that the DatasetReader.prepare() properly 
        makes a UnigramDictionary from .fasta test files
        '''
        reader = self.dataset_reader_selex_no_discard
        prepkwargs = {'read_async': True}
        reader.prepare(**prepkwargs)
        d = reader.unigram_dictionary
<<<<<<< HEAD

=======
        
>>>>>>> b52e6ab9
        # Make sure all the expected tokens are found in the unigram dict
        tokens = []
        for filename in self.selex_files:
            for add_tokens in reader.parse(filename):
                tokens.extend(add_tokens)
        counts = Counter(tokens)
<<<<<<< HEAD

        for token in tokens:
            count = d.get_token_frequency(token)
            self.assertEqual(count, counts[token])


    def test_produce_macrobatches(self):
        '''
        Check that the DatasetReader produces macrobatches
=======
        
        for token in tokens:
            token_id = d.get_id(token)  # drop in token based lookup
            count = d.get_frequency(token_id) # switch to get_token_frequency()
            #count = d.get_token_frequency(token)
            self.assertEqual(count, counts[token])
            
            
    def test_produce_macrobatches(self):
        '''
        Check that the DatasetReader produces macrobatches that are
        the right shape.
>>>>>>> b52e6ab9
        '''
        reader = self.dataset_reader_selex_no_discard
        prepkwargs = {'read_async': True}
        reader.prepare(**prepkwargs)
        d = reader.unigram_dictionary
<<<<<<< HEAD
    
=======
        
>>>>>>> b52e6ab9
        macrobatch_num = 0
        for signal_mb, noise_mb in reader.generate_dataset_parallel():
            macrobatch_num += 1
            self.assertTrue(signal_mb.shape[0] == self.macrobatch_size)
            self.assertTrue(noise_mb.shape[0] == self.noise_ratio * self.macrobatch_size)
            if macrobatch_num % 1000 == 0:
                print("Number of macrobatches seen is: ", macrobatch_num)
        self.assertTrue(macrobatch_num > 0)
        
        
<<<<<<< HEAD
    def test_profile_produce_macrobatches(self):
        import cProfile, pstats
        
        reader = self.dataset_reader_selex_no_discard
        prepkwargs = {'read_async': True}
        reader.prepare(**prepkwargs)
    
        profiler = cProfile.Profile()
        profiler.runctx('list(reader.generate_examples(reader.generate_filenames()))',globals(), locals())
    
        stats = pstats.Stats(profiler)
        stats.strip_dirs()
        stats.sort_stats('cumulative', 'calls')
        stats.print_stats(40)
        stats.sort_stats('time', 'calls')
        stats.print_stats(40)        
=======
>>>>>>> b52e6ab9
        

    def test_noise_uniqueness(self):
        '''
        A bug was discovered whereby, when batches are yielded via the
        asynchronous method (i.e. via the iterator returned by
        Minibatcher.get_async_batch_iterator()), different example
        generating processes will generate the same sequence of noise
        contexts, because each example generating process inherits the
        same numpy random number generating state.  This test exposes the
        bug, so that it could be fixed.
        '''

        # Ensure reproducibility in this stochastic test
        np.random.seed(1)

        reader = self.dataset_reader_no_discard
        reader.prepare()
        dataset = reader.generate_dataset_parallel()

        # Iterate through all examples in the dataset.  Look at each of
        # the noise examples generated.  Each query word should have
        # noise_ratio number of noise contexts generated.  No two
        # query words should get the same sequence of noise sequences,
        # which is what we want to test.  Collect the sequence of noise
        # contexts for each query word, and check they are unique
        noise_sequences = defaultdict(list)
        last_query = None
        dataset_iterator = self.iterate_dataset(dataset)
        for signal_examples, noise_examples in dataset_iterator:
            for row in noise_examples:
                query, context = row
                # We don't care about noise generated for UNK queries: they
                # will certainly repeat because UNK is used for padding
                if query == UNK:
                    continue
                noise_sequences[query].append(context)


        # Now iterate through all of the accumulated noise sequences, and
        # ensure that we don't see any duplicates
        seen_noise_sequences = set()
        for key in noise_sequences:

            # The full sequence involves noise sequences for multiple 
            # instances of the query.  Divide it into chunks, where each is
            # the noise sequence for an individual instance
            full_sequence = noise_sequences[key]
            instance_sequences = [
                tuple(full_sequence[i:i+self.noise_ratio])
                for i in range(0, len(full_sequence), self.noise_ratio)
            ]

            # Check if any of these sequences happened already, and add it 
            # to the list of seen noise sequences
            for sequence in instance_sequences:
                self.assertFalse(sequence in seen_noise_sequences)
                seen_noise_sequences.add(sequence)


#   TODO: saving and loading has been disabled -- it doesn't seem to 
#   make sense under generator-based dataset iteration
#
#   def test_save_load_data_serial(self):
#       self.save_load_data(True)
#
#
#   def test_save_load_data_parallel(self):
#       self.save_load_data(False)
#
#
#   def save_load_data(self, use_serial):
#       '''
#       Test that save and load actually write and read the 
#       Word2VecEmbedder's parameters, by testing that a saved and then 
#       then loaded model yields the same model as the original.
#       '''
#
#       # Clear old testing data, and make sure dir for testing data exists
#       directory = 'test-data/test-dataset-reader'
#       if os.path.exists(directory):
#           shutil.rmtree(directory)
#       os.mkdir(directory)
#
#       # Make a dataset reader, and use two files as the dataset.  Use no
#       # token discarding.
#       reader = DatasetReader(
#           files=[
#               'test-data/test-corpus/numbers-med1.txt',
#               'test-data/test-corpus/numbers-med2.txt'
#           ],
#           t=1, num_processes = 2,
#           verbose=False
#       )
#       reader.prepare()
#
#       # Generate the dataset, and pass in `directory` as the location to 
#       # save the generated dataset
#       if use_serial:
#           reader.generate_dataset_serial(directory)
#       else:
#           reader.generate_dataset_parallel(directory)
#
#       # Reload the saved dataset from file
#       new_reader = DatasetReader()
#       new_reader.load_data(directory)
#
#       # Ensure the generated dataset, and the one relaoded from file 
#       # are equal.
#       self.assertTrue(
#           np.array_equal(new_reader.examples, reader.examples))


class TestMinibatcher(TestCase):

    def setUp(self):

        # Define some parameters to be used in construction
        # Minibatcher
        self.files = [
            '../../data/test-data/test-corpus/003.tsv',
            '../../data/test-data/test-corpus/004.tsv'
        ]
        self.batch_size = 5
        self.macrobatch_size = 20
        self.noise_ratio = 15
        self.num_example_generators = 3
        self.t = 0.03

        self.dataset_reader_with_discard = DatasetReader(
            files=self.files,
            noise_ratio = self.noise_ratio,
            t=self.t,
            num_processes=3,
            macrobatch_size=self.macrobatch_size,
            verbose=False
        )

        self.dataset_reader_no_discard = DatasetReader(
            files=self.files,
            noise_ratio = self.noise_ratio,
            t=1.0,
            num_processes=3,
            macrobatch_size=self.macrobatch_size,
            verbose=False
        )


    def test_dataset_composition(self):
        '''
        Make sure that the minibatches are the correct size, that
        signal query- and contexts-words are always within 5 tokens of
        one another and come from the same sentence.
        '''
        # Ensure reproducibility in this stochastic test
        np.random.seed(1)

        reader = self.dataset_reader_no_discard
        reader.prepare()

        # Iterate through the corpus, noting what tokens arise within
        # one another's contexts.  Build a lookup table, indicating the set
        # of "legal pairs" -- tokens that arose in one another's context.
        legal_pairs = defaultdict(set)
        # We'll also keep track of the query words in the signal examples
        # To make sure that noise examples are also made for them
        expected_noise_queries = Counter()
        d = reader.unigram_dictionary
        for filename in self.files:
            for tokens in reader.parse(filename):
                token_ids = d.get_ids(tokens)
                for i, token_id in enumerate(token_ids):
                    low = max(0, i-5)
                    legal_context = token_ids[low:i] + token_ids[i+1:i+6]
                    legal_pairs[token_id].update(legal_context)
                    # Every time a token appears we expect noise_ratio 
                    # noise examples for it
                    expected_noise_queries[token_id] += self.noise_ratio

        # finally, and the pair (UNK, UNK), which is used to pad data
        legal_pairs[UNK] = set([UNK])

        # Make a minibatcher
        minibatcher = NoiseContrastiveTheanoMinibatcher(
            batch_size=self.batch_size, 
            noise_ratio=self.noise_ratio, 
            dtype='int32',
            num_dims=2
        )
        symbolic_batch = minibatcher.get_batch()
        updates = minibatcher.get_updates()



        # Mock a theano training function.  The function simply returns the
        # current minibatch, so we can check that the minibatches have the
        # expected composition
        f = function([], symbolic_batch, updates=updates)

        seen_noise_queries = Counter()
        for macrobatch in reader.generate_dataset_parallel():
            signal_macrobatch, noise_macrobatch = macrobatch

            # Load the dataset
            num_batches = minibatcher.load_dataset(
                signal_macrobatch, noise_macrobatch
            )

            # Iterate through the minibatches, to check that they have 
            # expected composition
            for i in range(num_batches):

                # Get the batch, and split it into the noise and signal 
                # parts
                batch = f()
                signal_examples = batch[0:self.batch_size, ]
                noise_examples = batch[
                    self.batch_size:self.batch_size*(self.noise_ratio+1), ]

                # Keep track of how many times each token appears as the 
                # query in a noise example
                noise_queries = noise_examples[:,0]
                seen_noise_queries.update(noise_queries)

                # Ensure that all of the signal examples are actually valid
                # samples from the corpus
                for query, context in signal_examples:
                    self.assertTrue(context in legal_pairs[query])

        # Ensure that we got the expected number of appearances of tokens 
        # in noise examples.  But since we don't care about the number of 
        # times that UNK appears (since it is used for padding), we remove 
        # it from observed counts first
        del seen_noise_queries[UNK]
        keys = set(
            list(seen_noise_queries.keys()) + list(expected_noise_queries.keys())
        )
        for key in keys:
            self.assertEqual(
                seen_noise_queries[key], expected_noise_queries[key])


    def test_symbolic_minibatches(self):
        '''
        Test that the symbolic minibatching mechanism yields the expected
        batches when used in a compiled theno function.
        '''
        # Ensure reproducibility in this stochastic test
        np.random.seed(1)

        # Make a TheanoMinibatcher; get the symbolic minibatch and updates
        batch_size = 5
        num_batches = 10
        num_examples = batch_size * num_batches
        dtype = 'int32'
        num_dims = 2
        batcher = TheanoMinibatcher(batch_size, dtype, num_dims)
        symbolic_batch = batcher.get_batch()
        updates = batcher.get_updates()

        # Mock a training function.  It just returns the current batch.
        f = function([], symbolic_batch, updates=updates)

        # Load a mock dataset
        dataset = np.array([[i,i] for i in range(num_examples)], dtype=dtype)
        actual_num_batches = batcher.load_dataset(dataset)

        # Check that we have the expected number of batches
        self.assertEqual(actual_num_batches, num_batches)

        for batch_num in range(actual_num_batches):
            batch = f()
            start, stop = batch_size*batch_num, batch_size*(batch_num+1)
            expected_batch = np.array([[i,i] for i in range(start, stop)], dtype=dtype)
            self.assertTrue(np.array_equal(batch, expected_batch))


    def test_data_container_initialization(self):

        # Make a minibatcher so we can test its _initialize_data_container method
        batcher = TheanoMinibatcher()

        # Test the method at various parameter values
        float32_1 = batcher._initialize_data_container(1,'float32')
        uint32_2 = batcher._initialize_data_container(2,'uint32')
        float64_3 = batcher._initialize_data_container(3,'float64')

        # Mock the expected results
        expected_float32_1 = np.array([],dtype='float32')
        expected_uint32_2 = np.array([[]],dtype='uint32')
        expected_float64_3 = np.array([[[]]],dtype='float64')

        # Ensure we got the expected results
        self.assertTrue(np.array_equal(float32_1, expected_float32_1))
        self.assertTrue(np.array_equal(uint32_2, expected_uint32_2))
        self.assertTrue(np.array_equal(float64_3, expected_float64_3))

        # The number of dimensions in a loaded dataset needs to match the number
        # of dimensions given to the TheanoMinibatcher constructor
        batcher = TheanoMinibatcher(num_dims=3, dtype='float32')
        # This works
        batcher.load_dataset(np.array([[[1.0,2.0]]], dtype='float32'))
        # But not this
        with self.assertRaises(TypeError):
            batcher.load_dataset(np.array([[1.0,2.0]], dtype='float32'))

        # Trying to initialize a 0-dimensional dataset should raise a ValueError
        with self.assertRaises(ValueError):
            int32_0 = batcher._initialize_data_container(0,'int32')


    def test_symbolic_minibatches_more_dims(self):
        '''
        Test that the symbolic minibatching mechanism yields the expected
        batches when used in a compiled theno function, and specifically test
        using a non-default number of dimensions in the dataset.
        '''
        # Ensure reproducibility in this stochastic test
        np.random.seed(1)

        # Make a TheanoMinibatcher; get the symbolic minibatch and updates
        batch_size = 5
        num_batches = 10
        num_examples = batch_size * num_batches
        dtype = 'int32'
        num_dims = 3
        batcher = TheanoMinibatcher(batch_size, dtype, num_dims)
        symbolic_batch = batcher.get_batch()
        updates = batcher.get_updates()

        # Mock a training function.  It just returns the current batch.
        f = function([], symbolic_batch, updates=updates)

        # Load a mock dataset
        dataset = np.array([ [[i,i,i] for j in range(2)] for i in range(num_examples)], dtype=dtype)
        actual_num_batches = batcher.load_dataset(dataset)

        # Check that we have the expected number of batches
        self.assertEqual(actual_num_batches, num_batches)

        for batch_num in range(actual_num_batches):
            batch = f()
            start, stop = batch_size*batch_num, batch_size*(batch_num+1)
            expected_batch = np.array(
                [[ [i,i,i] for j in range(2)] for i in range(start, stop)],
                dtype=dtype
            )
            self.assertTrue(np.array_equal(batch, expected_batch))



class TestWord2VecOnCorpus(TestCase):
    '''
    This tests the Word2Vec end-to-end functionality applied to a text
    corpus.
    '''

    def test_word2vec_does_pruning(self):

        files = [
            '../../data/test-data/test-corpus/003.tsv',
            '../../data/test-data/test-corpus/004.tsv'
        ]

        word2vec_embedder, reader = word2vec(
            files=files,
            min_frequency=0,
            num_epochs=1,
            batch_size=int(1e2),
            macrobatch_size=int(1e5),
            t=1,
            num_embedding_dimensions=5,
            verbose=False
        )
        self.assertEqual(reader.get_vocab_size(), 303)

        word2vec_embedder, reader = word2vec(
            files=files,
            min_frequency=10,
            num_epochs=1,
            batch_size=int(1e2),
            macrobatch_size=int(1e5),
            t=1,
            num_embedding_dimensions=5,
            verbose=False
        )
        self.assertEqual(reader.get_vocab_size(), 7)


    def test_word2vec_on_corpus(self):

        # Seed randomness to make the test reproducible
        np.random.seed(1)

        word2vec_embedder, reader = word2vec(
            files=['../../data/test-data/test-corpus/numbers-long.txt'],
            num_epochs=1,
            batch_size=int(1e2),
            macrobatch_size=int(1e5),
            t=1,
            num_embedding_dimensions=5,
            verbose=False
        )

        W, C = word2vec_embedder.get_param_values()
        dots = usigma(np.dot(W,C.T))

        # Based on the construction of the corpus, the following
        # context embeddings should match the query at right and be
        # the highest value in the product of the embedding matrices
        # Note that token 0 is reserved for UNK.  It's embedding stays
        # near the randomly initialized value, tending to yield of 0.5
        # which is high overall, so it turns up as a "good match" to any
        # word
        expected_tops = [
            [2,3], # these contexts are good match to query 1
            [1,3], # these contexts are good match to query 2
            [1,2], # these contexts are good match to query 3
            [5,6], # these contexts are good match to query 4
            [4,6], # these contexts are good match to query 5
            [4,5], # these contexts are good match to query 6
            [8,9], # these contexts are good match to query 7
            [7,9], # these contexts are good match to query 8
            [7,8], # these contexts are good match to query 9
            [11,12], # these contexts are good match to query 10
            [10,12], # these contexts are good match to query 11
            [10,11]  # these contexts are good match to query 12
        ]

        for i in range(1, 3*4+1):
            top3 = sorted(
                enumerate(dots[i]), key=lambda x: x[1], reverse=True
            )[:3]
            top3_positions = [t[0] for t in top3]

            # both of the expected top matches should appear in the 
            # top 3 (the UNK token might also be a good match, which
            # is why we need to check the top 3, not just top 2).
            self.assertTrue(expected_tops[i-1][0] in top3_positions)
            self.assertTrue(expected_tops[i-1][1] in top3_positions)


    def test_word2vec_on_corpus_multiepoch(self):

        # Seed randomness to make the test reproducible
        np.random.seed(1)

        word2vec_embedder, reader = word2vec(
            files=['../../data/test-data/test-corpus/numbers-long.txt'],
            num_epochs=5,
            batch_size=int(1e2),
            macrobatch_size=int(1e5),
            t=1,
            num_embedding_dimensions=5,
            verbose=False
        )

        W, C = word2vec_embedder.get_param_values()
        dots = usigma(np.dot(W,C.T))

        # Based on the construction of the corpus, the following
        # context embeddings should match the query at right and be
        # the highest value in the product of the embedding matrices
        # Note that token 0 is reserved for UNK.  It's embedding stays
        # near the randomly initialized value, tending to yield of 0.5
        # which is high overall, so it turns up as a "good match" to any
        # word
        expected_tops = [
            [2,3], # these contexts are good match to query 1
            [1,3], # these contexts are good match to query 2
            [1,2], # these contexts are good match to query 3
            [5,6], # these contexts are good match to query 4
            [4,6], # these contexts are good match to query 5
            [4,5], # these contexts are good match to query 6
            [8,9], # these contexts are good match to query 7
            [7,9], # these contexts are good match to query 8
            [7,8], # these contexts are good match to query 9
            [11,12], # these contexts are good match to query 10
            [10,12], # these contexts are good match to query 11
            [10,11]  # these contexts are good match to query 12
        ]

        for i in range(1, 3*4+1):
            top3 = sorted(
                enumerate(dots[i]), key=lambda x: x[1], reverse=True
            )[:3]
            top3_positions = [t[0] for t in top3]

            # both of the expected top matches should appear in the 
            # top 3 (the UNK token might also be a good match, which
            # is why we need to check the top 3, not just top 2).
            self.assertTrue(expected_tops[i-1][0] in top3_positions)
            self.assertTrue(expected_tops[i-1][1] in top3_positions)



class TestWord2Vec(TestCase):

    '''
    This tests comnponent Word2Vec functionality by supplying
    synthetic numerical data into its components, to make sure that
    the solutions are mathematically correct.  It doesn't test iteration
    over an actual text corpus, which is tested by TestWord2VecOnCorpus.
    '''

    def setUp(self):

        self.VOCAB_SIZE = 3
        self.NUM_EMBEDDING_DIMENSIONS = 4

        # Make a query input vector.  This holds indices that represent
        # words in the vocabulary.  For the test we have just three words
        # in the vocabulary
        self.TEST_INPUT = np.array(
            [[i / self.VOCAB_SIZE, i % self.VOCAB_SIZE] for i in range(9)]
        ).astype('int32')

        # Artificially adopt this word embedding matrix for query words
        self.QUERY_EMBEDDING = np.array([
            [-0.04576914, -0.26519672, -0.06857708, -0.23748968],
            [ 0.08540803,  0.32099229, -0.19136694, -0.48263541],
            [-0.33319689,  0.26062664,  0.06826347, -0.39083191]
        ])

        # Artificially adopt this word embedding matrix for context words
        self.CONTEXT_EMBEDDING = np.array([
            [-0.29474795, -0.2559814 , -0.04503929,  0.35159791],
            [ 0.00963128,  0.22368461,  0.44933862,  0.48584304],
            [ 0.05338832, -0.22895403, -0.08288041, -0.47226618],
        ])



    def test_save_load_embedding(self):
        '''
        Test that save and load actually write and read the 
        Word2VecEmbedder's parameters, by testing that a saved and then 
        then loaded model yields the same model as the original.
        '''

        # Remove any saved file that may be left over from a previous run
        save_dir = '../../data/test-data/test-w2v-embedder'
        if os.path.exists(save_dir):
            shutil.rmtree(save_dir)

        # Make a Word2VecEmbedder with pre-specified query and context
        # embeddings
        mock_input = shared(np.array([[]], dtype='int32'))
        embedder = Word2VecEmbedder(
            mock_input,
            batch_size=len(self.TEST_INPUT),
            vocabulary_size=self.VOCAB_SIZE,
            num_embedding_dimensions=self.NUM_EMBEDDING_DIMENSIONS,
            query_embedding_init=self.QUERY_EMBEDDING,
            context_embedding_init=self.CONTEXT_EMBEDDING
        )
        embedder.save(save_dir)

        # Create a new embedder, and attempt to load from file
        embedder = Word2VecEmbedder(
            mock_input,
            batch_size=len(self.TEST_INPUT),
            vocabulary_size=self.VOCAB_SIZE,
            num_embedding_dimensions=self.NUM_EMBEDDING_DIMENSIONS,
        )
        embedder.load(save_dir)

        W, C = embedder.get_params()

        self.assertTrue(np.allclose(self.QUERY_EMBEDDING, W.get_value()))
        self.assertTrue(np.allclose(self.CONTEXT_EMBEDDING, C.get_value()))

        # Remove the saved file
        shutil.rmtree(save_dir)



    def test_noise_contrastive_learning(self):
        '''
        Given a simple synthetic dataset, test that the Word2vecEmbedder,
        coupled with a loss function from get_noise_contrastive_loss, 
        produces a trainable system that learns the theoretically ideal 
        embeddings as expected from [1].  

        [1] "Noise-contrastive estimation of unnormalized statistical 
            models, with applications to natural image statistics"
            by Michael U Gutmann, and Aapo Hyvarinen
        '''

        # Seed randomness to make the test reproducible
        np.random.seed(1)

        # Make the positive input.  First component of each example is
        # the query input, and second component is the context.  In the
        # final embeddings that are learned, dotting these rows and columns
        # respectively from the query and context embedding matrices should
        # give higher values than any other row-column dot products.
        signal_examples = [
            [0,2], [1,3], [2,0], [3,1], [4,6], [5,7], [6,4], [7,5], [8,9], 
            [9,8]
        ]

        # Predifine the size of batches and the embedding
        num_signal_examples = len(signal_examples)
        num_noise_examples = 100
        batch_size = num_signal_examples + num_noise_examples
        vocab_size = 10
        num_embedding_dimensions = 5

        # Mock a symbolic minibatch 
        # (it's empty but will be filled in a moment)
        symbolic_batch = shared(np.array([[]], dtype='int32'))

        # Make a Word2VecEmbedder object, feed it the mocked batch
        word2vec_embedder = Word2VecEmbedder(
            input_var=symbolic_batch,
            batch_size=batch_size,
            vocabulary_size=vocab_size,
            num_embedding_dimensions=num_embedding_dimensions
        )

        # Get the params and output from the word2vec embedder
        symbolic_output = word2vec_embedder.get_output()
        params = word2vec_embedder.get_params()

        # Define the loss function, and get parameter updates based on it
        loss = get_noise_contrastive_loss(
            symbolic_output, num_signal_examples)
        updates = nesterov_momentum(
            loss, params, learning_rate=0.1, momentum=0.9)

        # Create the training function.  No inputs because the "inputs" are
        # implemented as theano shared variables
        train = function([], loss, updates=updates)

        num_replicates = 5
        num_epochs = 3000
        embedding_products = []
        W, C = word2vec_embedder.get_params()
        start = time.time()
        for rep in range(num_replicates):
            W.set_value(np.random.normal(
                0, 0.01, (vocab_size, num_embedding_dimensions)
            ).astype(dtype='float32'))
            C.set_value(np.random.normal(
                0, 0.01, (vocab_size, num_embedding_dimensions)
            ).astype('float32'))
            for epoch in range(num_epochs):

                # Sample new noise examples every epoch
                noise_examples = [
                    [i / 10, np.random.randint(0,10)]
                    for i in range(num_noise_examples)
                ]

                # Assemble and load the batch to the symbolic batch variable
                batch_data = np.array(
                    signal_examples + noise_examples, dtype='int32'
                )
                symbolic_batch.set_value(batch_data)

                this_loss = train()

            embedding_product = np.dot(W.get_value(), C.get_value().T)
            embedding_products.append(usigma(embedding_product))

        mean_embedding_products = np.mean(embedding_products, axis=0)

        # We expect that the embeddings will allocate the most probability
        # to the contexts that were provided for words in the toy data.
        # We always provided a single context via batch_contexts
        # (e.g. context 2 provided for word 0), so we expect these contexts
        # to be the maximum.
        expected_max_prob_contexts = np.array(signal_examples)[:,1]
        self.assertTrue(np.array_equal(
            np.argmax(mean_embedding_products, axis=1),
            expected_max_prob_contexts
        ))

        # The dot product of a given word embedding and context embedding
        # have an interpretation as the probability that that word and
        # context derived from the toy data instead of the noise.
        # See equation 3 in Noise-Contrastive Estimation of Unnormalized
        # Statistical Models, with Applications to Natural Image
        # StatisticsJournal of Machine Learning Research 13 (2012),
        # pp.307-361.
        # That shows the probability should be around 0.5
        # Since the actual values are stocastic, we check that the
        # average of repeated trials is within 0.25 - 0.75.
        embedding_maxima = np.max(mean_embedding_products, axis=1)
        self.assertTrue(all(
            [x > 0.25 for x in embedding_maxima]
        ))
        self.assertTrue(all(
            [x < 0.75 for x in embedding_maxima]
        ))


    def test_Word2VecEmbedder(self):
        '''
        Test that the architecture defined by Word2VecEmbedder generates the
        expected theano expressions for embedded inputs and for final output
        '''

        input_var = T.imatrix('input_var')

        embedder = Word2VecEmbedder(
            input_var,
            batch_size=len(self.TEST_INPUT),
            vocabulary_size=self.VOCAB_SIZE,
            num_embedding_dimensions=self.NUM_EMBEDDING_DIMENSIONS,
            query_embedding_init=self.QUERY_EMBEDDING,
            context_embedding_init=self.CONTEXT_EMBEDDING
        )

        query_embedding = embedder.query_embedding
        context_embedding = embedder.context_embedding
        dots = embedder.get_output()

        f = function([input_var], query_embedding)
        g = function([input_var], context_embedding)
        h = function([input_var], dots)

        # Calculate the embeddings and the output
        query_embeddings = f(self.TEST_INPUT)
        context_embeddings = g(self.TEST_INPUT)
        test_output = h(self.TEST_INPUT)

        # Calculate the expected embeddings and output
        expected_query_embeddings = np.repeat(
            self.QUERY_EMBEDDING, 3, axis=0
        )
        expected_context_embeddings = np.tile(
            self.CONTEXT_EMBEDDING, (3,1)
        )
        expected_output = usigma(np.dot(
            expected_query_embeddings, expected_context_embeddings.T
        )).diagonal()

        # Check for equality between all found and expected values
        self.assertTrue(np.allclose(
            query_embeddings, expected_query_embeddings
        ))
        self.assertTrue(np.allclose(
            context_embeddings, expected_context_embeddings
        ))
        self.assertTrue(np.allclose(test_output, expected_output))



if __name__=='__main__':
    main()<|MERGE_RESOLUTION|>--- conflicted
+++ resolved
@@ -1208,10 +1208,6 @@
             '../../data/test-data/test-corpus/selex-fasta/ELF5_ESV_TGCCGC20NCG_pos.fasta'
         
         ]
-<<<<<<< HEAD
-=======
-        
->>>>>>> b52e6ab9
         self.batch_size = 5
         self.macrobatch_size = 5
         self.noise_ratio = 15
@@ -1219,8 +1215,7 @@
         self.t = 0.03
         kwargdict = {'parser': 'fasta', 'K': 8, 'stride': 1}
         self.fasta_parser = SequenceParser(**kwargdict)
-<<<<<<< HEAD
-        
+
         self.dataset_reader_selex_no_discard = DatasetReader(
             files=self.selex_files, 
             noise_ratio=self.noise_ratio, 
@@ -1232,9 +1227,6 @@
             parser=self.fasta_parser
         )
         
-=======
-
->>>>>>> b52e6ab9
         self.dataset_reader_with_discard = DatasetReader(
             files=self.files,
             noise_ratio = self.noise_ratio,
@@ -1251,20 +1243,6 @@
             t=1.0,
             num_processes=6,
             verbose=False
-<<<<<<< HEAD
-        )    
-=======
-        )
-        
-        self.dataset_reader_selex_no_discard = DatasetReader(files=self.selex_files, 
-                                                              noise_ratio=self.noise_ratio, 
-                                                              min_frequency=0,
-                                                              t=1.0,
-                                                              macrobatch_size=self.macrobatch_size,
-                                                              num_processes=3,
-                                                              verbose=False,
-                                                              parser=self.fasta_parser)
->>>>>>> b52e6ab9
 
 
     def test_prune(self):
@@ -1543,51 +1521,28 @@
         prepkwargs = {'read_async': True}
         reader.prepare(**prepkwargs)
         d = reader.unigram_dictionary
-<<<<<<< HEAD
-
-=======
-        
->>>>>>> b52e6ab9
+
         # Make sure all the expected tokens are found in the unigram dict
         tokens = []
         for filename in self.selex_files:
             for add_tokens in reader.parse(filename):
                 tokens.extend(add_tokens)
         counts = Counter(tokens)
-<<<<<<< HEAD
 
         for token in tokens:
             count = d.get_token_frequency(token)
-            self.assertEqual(count, counts[token])
-
-
-    def test_produce_macrobatches(self):
-        '''
-        Check that the DatasetReader produces macrobatches
-=======
-        
-        for token in tokens:
-            token_id = d.get_id(token)  # drop in token based lookup
-            count = d.get_frequency(token_id) # switch to get_token_frequency()
-            #count = d.get_token_frequency(token)
             self.assertEqual(count, counts[token])
             
             
     def test_produce_macrobatches(self):
         '''
-        Check that the DatasetReader produces macrobatches that are
-        the right shape.
->>>>>>> b52e6ab9
+        Check that the DatasetReader produces macrobatches
         '''
         reader = self.dataset_reader_selex_no_discard
         prepkwargs = {'read_async': True}
         reader.prepare(**prepkwargs)
         d = reader.unigram_dictionary
-<<<<<<< HEAD
-    
-=======
-        
->>>>>>> b52e6ab9
+
         macrobatch_num = 0
         for signal_mb, noise_mb in reader.generate_dataset_parallel():
             macrobatch_num += 1
@@ -1598,7 +1553,6 @@
         self.assertTrue(macrobatch_num > 0)
         
         
-<<<<<<< HEAD
     def test_profile_produce_macrobatches(self):
         import cProfile, pstats
         
@@ -1615,8 +1569,6 @@
         stats.print_stats(40)
         stats.sort_stats('time', 'calls')
         stats.print_stats(40)        
-=======
->>>>>>> b52e6ab9
         
 
     def test_noise_uniqueness(self):
